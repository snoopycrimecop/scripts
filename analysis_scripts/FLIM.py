"""
 components/tools/OmeroPy/scripts/omero/analysis_scripts/FLIM.py

-----------------------------------------------------------------------------
  Copyright (C) 2006-2010 University of Dundee. All rights reserved.


  This program is free software; you can redistribute it and/or modify
  it under the terms of the GNU General Public License as published by
  the Free Software Foundation; either version 2 of the License, or
  (at your option) any later version.
  This program is distributed in the hope that it will be useful,
  but WITHOUT ANY WARRANTY; without even the implied warranty of
  MERCHANTABILITY or FITNESS FOR A PARTICULAR PURPOSE.  See the
  GNU General Public License for more details.
  
  You should have received a copy of the GNU General Public License along
  with this program; if not, write to the Free Software Foundation, Inc.,
  51 Franklin Street, Fifth Floor, Boston, MA 02110-1301 USA.

------------------------------------------------------------------------------

This script performs FRET analysis on FLIM images calculating Decay curve differences
between control and experimental datasets. 

@author  Pieta Schofield &nbsp;&nbsp;&nbsp;&nbsp;
<a href="mailto:p@schofield.dundee.ac.uk">p@schofield.dundee.ac.uk</a>
@author Donald MacDonald &nbsp;&nbsp;&nbsp;&nbsp;
<a href="mailto:donald@lifesci.dundee.ac.uk">donald@lifesci.dundee.ac.uk</a>
@version 3.0
<small>
(<b>Internal version:</b> $Revision: $Date: $)
</small>
@since 3.0-Beta4.1
 
"""

import sys
import os as OS
import time
import numpy as NP
import itertools as IT
import resource
import platform
import omero.util.mpfit as mpfit
# OMERO Imports 
import omero.clients
import omero.scripts as scripts
import omero_api_Gateway_ice
import omero_api_IScript_ice
import omero.util.pixelstypetopython as pixelstypetopython
from omero.rtypes import *
import omero_Constants_ice
from omero.util.OmeroPopo import EllipseData as EllipseData
from omero.util.OmeroPopo import RectData as RectData
from omero.util.OmeroPopo import MaskData as MaskData
from omero.util.OmeroPopo import WorkflowData as WorkflowData
from omero.util.OmeroPopo import ROIData as ROIData
from omero.util.OmeroPopo import ROICoordinate as ROICoordinate


# Script Utility helper methods.
import omero.util.script_utils as script_utils

# Image saving and loading Imports 
from struct import *
<<<<<<< HEAD

try:
    from PIL import Image, ImageDraw # see ticket:2597
except ImportError:
    import Image, ImageDraw # see ticket:2597
=======
>>>>>>> cd592cca

try:
    from PIL import Image, ImageDraw # see ticket:2597
except ImportError:
    import Image, ImageDraw # see ticket:2597

CELL = omero.constants.analysis.flim.KEYWORDFLIMCELL;
NAMESPACE = omero.constants.analysis.flim.NSFLIM;
BACKGROUND = omero.constants.analysis.flim.KEYWORDFLIMBACKGROUND;
DEFAULT_THRESHOLD = 5000;

# A functions to locate the index of the maximum value in an array 
argmax = lambda a: max(IT.izip(a, xrange(len(a))))[1]

# Single exponential decay function convolved with irf
def mod1exp(p, x, i):
    y = NP.convolve(p[0]*NP.e**(-(x/p[1]))+p[2],i[::-1],mode=2)
    return y
    
# Single exponential decay function wrapped for calling by mpfit
def exp1(p,fjac=None,x=None,y=None,i=None,sh=None,sm=None,err=None,weights=None):
    subSizeC = 240
    model = mod1exp(p,x,i)
    status = 0
    return [status, y[sm:subSizeC]-model[sh+sm:sh+subSizeC]]
    
# Double exponential decay function convolved with irf
def mod2exp(p,x,i):
    y = NP.convolve(p[0]*NP.e**(-(x/p[2]))+p[1]*NP.e**(-(x/p[3]))+p[4],i[::-1],mode=2)
    return y

# Double exponential decay function wrapped for calling by mpfit
def exp2(p,fjac=None,x=None,y=None,i=None,sh=None,sm=None,err=None,weights=None):
    subSizeC = 240;
    model = mod2exp(p,x,i)
    status = 0
    return [status, y[sm:subSizeC]-model[sh+sm:sh+subSizeC]]

#### Change to fitpixary to accommodate calling either exp1 (No FRET) or exp2 (FRET)
#    parameter fittype added expect 1 or 2 

# Call to mpfit wrapped for calling in loop It might be possible to generate threads here as nothing is returned it depends if parameters are by reference (addresses) or by value (copies)
def fitpixary(sigf,t,i,shift,sigmax,paras,pxy,pxx,a1,a2,k1,k2,b,chi,s1,fittype):
    sizeC = len(sigf);
    maxv=float(max(sigf))
    maxv=1
    s=NP.zeros(sizeC*2)
    s[0:sizeC]=sigf[0:sizeC]/maxv

    # Setup arrays of values to send to fit function (zero pad this too use convolve) and calculate shift
    # create dictionary of values to send to fit function
    fa={'x':t, 'y':s, 'i':i, 'sh':shift, 'sm':sigmax}

    # Call either single decay or double decay
    if fittype==1:
        mpf=mpfit.mpfit(exp1,parinfo=paras,functkw=fa,quiet=True)
        s1[pxy,pxx]=mpf.status
        if mpf.status>0 and mpf.status<5:
            a1[pxy,pxx]=mpf.params[0]
            k1[pxy,pxx]=mpf.params[1]
            b[pxy,pxx]=mpf.params[2]
            chi[pxy,pxx]=mpf.fnorm
        else:
            a1[pxy,pxx]=0
            k1[pxy,pxx]=0
            b[pxy,pxx]=0
            chi[pxy,pxx]=0
    else:
        mpf = mpfit.mpfit(exp2,parinfo=paras,functkw=fa,quiet=True)
        s1[pxy,pxx]=mpf.status
        if mpf.status>0 and mpf.status<5:
            a1[pxy,pxx]=mpf.params[0]
            a2[pxy,pxx]=mpf.params[1]
            k1[pxy,pxx]=mpf.params[2]
            k2[pxy,pxx]=mpf.params[3]
            b[pxy,pxx]=mpf.params[4]
            chi[pxy,pxx]=mpf.fnorm
        else:
            a1[pxy,pxx]=0
            a2[pxy,pxx]=0
            k1[pxy,pxx]=0
            k2[pxy,pxx]=0
            chi[pxy,pxx]=0

### --------------------------------------------

def runfret(session, commandArgs):
    iROI = session.getRoiService();
    iQuery = session.getQueryService();
    iUpdate = session.getUpdateService();
    rawFileStore = session.createRawFileStore();
    rawPixelsStore = session.createRawPixelsStore();
    iPixels = session.getPixelsService();
    roiService = session.getRoiService();
    gateway = session.createGateway();
        
    #noFretPixelsId = commandArgs['Image_ID_No_Fret'];
    #fretPixelsId = commandArgs['Image_ID_Fret'];
   
    instrumentResponseFileId = commandArgs['IRF_ID'];
    threshold = commandArgs['Threshold'];
    if (threshold <= 0):
         threshold = DEFAULT_THRESHOLD;
    #noFretPixels = iPixels.retrievePixDescription(noFretPixelsId);
    #fretPixels = iPixels.retrievePixDescription(fretPixelsId);
    #fretImage = fretPixels.getImage().getId().getValue();
    #noFretImage = noFretPixels.getImage().getId().getValue();
    #annotateImage = fretPixels.getImage();
    noFretImageId = commandArgs['Image_ID_No_Fret'];
    fretImageId = commandArgs['Image_ID_Fret'];
    fretImage = gateway.getImage(fretImageId);
    noFretImage = gateway.getImage(noFretImageId);
    annotateImage = fretImage;
    
    noFretPixels = iPixels.retrievePixDescription(noFretImage.getPrimaryPixels().getId().getValue());
    fretPixels = iPixels.retrievePixDescription(fretImage.getPrimaryPixels().getId().getValue()); 

    noFretROI = script_utils.findROIByImage(roiService, noFretImageId, NAMESPACE);
    fretROI = script_utils.findROIByImage(roiService, fretImageId, NAMESPACE);
    if (len(fretROI) == 0 or len(noFretROI) == 0):
          raise Exception("No ROI on Images with namespace: " + NAMESPACE);
 
    fretPoints = {};
    noFretPoints = {};
    fretBackgroundPoints = {};
    noFretBackgroundPoints = {};
    
    for roi in noFretROI:
        shapeList = roi.getShapes(0,0);
        values = roi.getNamespaceKeywords()[NAMESPACE];
        try:
            i = values.index(CELL)
        except:
            i = -1;
        if (i < 0):
            raise Exception("No ROI on noFret Images with keywords: " +CELL);
        for shape in shapeList:
            points = shape.containsPoints();
            if (values == BACKGROUND):
                for point in points:
                    noFretBackgroundPoints[point] = values;
            else:
                for point in points:
                    noFretPoints[point] = values;
    
    for roi in fretROI:
        shapeList = roi.getShapes(0,0);
        values = roi.getNamespaceKeywords()[NAMESPACE];
        try:
            i = values.index(CELL)
        except:
            i = -1;
        if (i < 0):
            raise Exception("No ROI on noFret Images with keywords: " +CELL);
        for shape in shapeList:
            points = shape.containsPoints();
            if (values == BACKGROUND):
                for point in points:
                    fretBackgroundPoints[point] = values;
            else:
                for point in points:
                    fretPoints[point] = values;
    sizeX = noFretPixels.getSizeX().getValue();
    sizeY = noFretPixels.getSizeY().getValue();
    sizeC = noFretPixels.getSizeC().getValue();
    sizeC_half = sizeC/2;
    sizeC_double = sizeC*2;

    irf = script_utils.readFileAsArray(rawFileStore, iQuery, instrumentResponseFileId, sizeC, 2, separator = ' ');
    irfmax = argmax(irf[:,1])
    tirf = irf[:,0]
    dt = tirf[2]-tirf[1]
    t = NP.zeros(sizeC_double)
    for pos in range(sizeC_double):
        t[pos] = pos*dt

    # read no fret file
    nofret = script_utils.readFlimImageFile(rawPixelsStore, noFretPixels);
    sigf = NP.sum(nofret.reshape(sizeC,sizeX*sizeY),axis=1)
    maxs = float(NP.max(sigf))
    sumsqr = pow(sum(sigf*sigf),0.5)
    sigf = sigf/sumsqr
    print sigf
    sigmax = argmax(sigf)
    s = NP.zeros(sizeC_double)
    s[0:sizeC] = sigf[0:sizeC]
    # Setup arrays of values to send to fit function (zero pad this too use convolve) and calculate shift
    a1_0 = 1
    t1_0 = 1
    b1_0 = 0.01
    p0 = NP.array([a1_0, t1_0, b1_0])
    params = [{'value':p0[0], 'fixed':0, 'limited':[1,0], 'limits':[0.,0.]},
                {'value':p0[1], 'fixed':0, 'limited':[1,0], 'limits':[0.,0.]},
                {'value':p0[2], 'fixed':1, 'limited':[1,0], 'limits':[0.,0.]}]
    i = NP.zeros(sizeC_double)
    i[sizeC_half:sizeC_half+sizeC] = irf[0:sizeC,1]/float(NP.sum(irf[:,1]))
    cf = mod1exp(p0,t,i)
    cf = cf/cf.max()
    cmax = argmax(cf)
    shift = cmax-sigmax
    # create dictionary of values to send to fit function
    fa = {'x':t, 'y':s, 'i':i, 'sh':shift, 'sm':sigmax}
    #  DO THE FIT
    mpf = mpfit.mpfit(exp1,parinfo=params,functkw=fa,quiet=True)
    # Output stuff for checking
    nflt = mpf.params[1]
    cf = mod1exp(mpf.params,t,i)

### NEW pixel-by-pixel fit for NO FRET data to calculate average decay rather than decay of average

    # need these data structures now rather where they were previously
    s1 = NP.zeros((sizeX, sizeY))
    chi2 = NP.zeros((sizeX, sizeY),NP.float)
    a1 = NP.zeros((sizeX, sizeY),NP.float)
    a2 = NP.zeros((sizeX, sizeY),NP.float)
    k1 = NP.zeros((sizeX, sizeY),NP.float)
    k2 = NP.zeros((sizeX, sizeY),NP.float)
    b = NP.zeros((sizeX, sizeY),NP.float)
    chi = NP.zeros((sizeX, sizeY),NP.float)

    # loop through all pixels (ignoring edge pixels)
    for point in noFretPoints:
            fxy = point[1];
            fxx = point[0];
            pxx = fxx+1
            pxy = fxy+1
            sigf = nofret[:,pxy,pxx]
            #  5000 is threshold pixel count not to fit below
            if NP.sum(sigf) > threshold :
                # while nstarted < nthread: pass 
                # thread.start_new_thread(fitpixary,(sigf,t,i,shift,sigmax,params,pxy,pxx))
                sumsqr = pow(sum(sigf*sigf),0.5)
                sigf = sigf/sumsqr
                fitpixary(sigf,t,i,shift,sigmax,params,pxy,pxx,a1,a2,k1,k2,b,chi,s1,1)
                # take 9 pixel neighbourhood bin for each pixel
            else :
                # if not enough photons in pixel agregate surounding 8 pixels and retry
                subary = nofret[:,pxy-1:pxy+2,pxx-1:pxx+2]
                if subary.size == sizeC*9:
                    sigf = NP.sum(subary.reshape(sizeC,9),axis=1)
                    if NP.sum(sigf) > threshold :
                        # while nstarted < nthread: pass 
                        # thread.start_new_thread(fitpixary,(sigf,t,i,shift,sigmax,params,pxy,pxx))
                        sigf = sigf/9.0
                        sumsqr = pow(sum(sigf*sigf),0.5)
                        sigf = sigf/sumsqr
                        fitpixary(sigf,t,i,shift,sigmax,params,pxy,pxx,a1,a2,k1,k2,b,chi,s1,1)

    # Calculate no fret decay from pixel-by-pixel fit histogram for k1
    # generate histogram magic number 1000 bins
    k1h = NP.histogram(k1, bins=1000)
    # find midpoint of bins
    mp = 0.5*k1h[1][0:-1]+k1h[1][1:]
    # get mode
    md = argmax(k1h[0][1:])
    # calc cumlative sum for lower half and find 50 centile for this range
    csl = 100*k1h[0][1:md].cumsum()/k1h[0][1:md].sum()
    csmn = 100-(csl-50)*(csl-50)
    csmin = argmax(csmn)
    # calc cumlative sum for upper half and find 50 centile for this range
    csu = 100*k1h[0][md:].cumsum()/k1h[0][md:].sum()
    csmx = 100-(csu-50)*(csu-50)
    csmax = argmax(csmx)
    # calculate the mean of this new range
    nmean = (k1h[0][csmin:csmax+md]*mp[csmin:csmax+md]).sum()/k1h[0][csmin:csmax+md].sum()
    k1Max = k1.max()

### -------------------------------------------------------------------------------
    
    fret = script_utils.readFlimImageFile(rawPixelsStore, fretPixels);
    print '3'
    sigf = NP.sum(fret.reshape(sizeC,sizeX*sizeY),axis=1)
    maxs = float(NP.max(sigf))
    sigf = sigf/maxs
    sumsqr = pow(sum(sigf*sigf),0.5)
    sigf = sigf/sumsqr
    sigmax = argmax(sigf)
    s = NP.zeros(sizeC_double)
    s[0:sizeC] = sigf[0:sizeC]
### set initial values to new mean (nmean) not k1
    p0 = NP.array([mpf.params[0], mpf.params[0], nmean, nmean, mpf.params[2]])
    params = [{'value':p0[0], 'fixed':0, 'limited':[1,0], 'limits':[0.,2.]},
                {'value':p0[1], 'fixed':0, 'limited':[1,0], 'limits':[0.,2.]},
                {'value':p0[2], 'fixed':1, 'limited':[1,1], 'limits':[p0[2],p0[2]]},
                {'value':p0[3], 'fixed':0, 'limited':[1,1], 'limits':[0.,nmean]},
                {'value':p0[4], 'fixed':1, 'limited':[1,1], 'limits':[0.,1.]}]
    # Setup arrays of values to send to fit function (zero pad this too use convolve) and calculate shift
    cf = mod2exp(p0,t,i)
    cf = cf/cf.max()
    cmax = argmax(cf)
    shift = cmax-sigmax
    # create dictionary of values to send to fit function
    fa = {'x':t, 'y':s, 'i':i, 'sh':shift, 'sm':sigmax}
    # Do a global fit of aggregated pixels
    mpf = mpfit.mpfit(exp2,parinfo=params,functkw=fa,quiet=True)
    # This is what is meant to happen DO fits for all pixels where the photon count over bins is greater than a threshold
    cf = mod2exp(mpf.params,t,i)
    p0 = NP.array([mpf.params[0], mpf.params[1], mpf.params[2], mpf.params[3], mpf.params[4]])
    params = [{'value':p0[0], 'fixed':0, 'limited':[1,1], 'limits':[0.,2.]},
                {'value':p0[1], 'fixed':0, 'limited':[1,1], 'limits':[0.,2.]},
                {'value':p0[2], 'fixed':1, 'limited':[1,1], 'limits':[p0[2],p0[2]]},
                {'value':p0[3], 'fixed':0, 'limited':[1,1], 'limits':[0.,p0[2]]},
                {'value':p0[4], 'fixed':1, 'limited':[1,1], 'limits':[0.,1.]}]
    s1 = NP.zeros((sizeC,sizeC))
    chi2 = NP.zeros((sizeC,sizeC),NP.float)
    a1 = NP.zeros((sizeC,sizeC),NP.float)
    a2 = NP.zeros((sizeC,sizeC),NP.float)
    k1 = NP.zeros((sizeC,sizeC),NP.float)
    k2 = NP.zeros((sizeC,sizeC),NP.float)
    chi = NP.zeros((sizeC,sizeC),NP.float)
    print '4'
    # loop through all pixels (ignoring edge pixels)
    for point in fretPoints:
            fxy = point[1];
            fxx = point[0];
            pxx = fxx+1
            pxy = fxy+1
            sigf = fret[:,pxy,pxx]
            #  5000 is threshold pixel count not to fit below
            if NP.sum(sigf)>threshold :
                # while nstarted < nthread: pass 
                # thread.start_new_thread(fitpixary,(sigf,t,i,shift,sigmax,params,pxy,pxx))
                sumsqr = pow(sum(sigf*sigf),0.5)
                sigf = sigf/sumsqr
### -- Change to pass more params to fitpixary
                fitpixary(sigf,t,i,shift,sigmax,params,pxy,pxx,a1,a2,k1,k2,b,chi,s1,2)
                # take 9 pixel neighbourhood bin for each pixel
            else :
                # if not enough photons in pixel agregate surounding 8 pixels and retry
                subary = fret[:,pxy-1:pxy+2,pxx-1:pxx+2]
                if subary.size == sizeC*9:
                    sigf = NP.sum(subary.reshape(sizeC,9),axis=1)
                    if NP.sum(sigf)>threshold :
                        # while nstarted < nthread: pass 
                        # thread.start_new_thread(fitpixary,(sigf,t,i,shift,sigmax,params,pxy,pxx))
                        sigf = sigf/9.0
                        sumsqr = pow(sum(sigf*sigf),0.5)
                        sigf = sigf/sumsqr
### -- Change to pass more params to fitpixary
                        fitpixary(sigf,t,i,shift,sigmax,params,pxy,pxx,a1,a2,k1,k2,b,chi,s1,2)

    # write out the parameter arrays this point will be writing back an image to OMERO
    # while nstarted < 1: pass 
    # attach the results.
    annotations = []
    annotations.append(script_utils.uploadArray(rawFileStore, iUpdate, iQuery, annotateImage, "a1.csv", NAMESPACE, a1));
    annotations.append(script_utils.uploadArray(rawFileStore, iUpdate, iQuery, annotateImage, "a2.csv", NAMESPACE, a2));
    annotations.append(script_utils.uploadArray(rawFileStore, iUpdate, iQuery, annotateImage, "k1.csv", NAMESPACE, k1));
    annotations.append(script_utils.uploadArray(rawFileStore, iUpdate, iQuery, annotateImage, "k2.csv", NAMESPACE, k2));
    annotations.append(script_utils.uploadArray(rawFileStore, iUpdate, iQuery, annotateImage, "chi.csv", NAMESPACE, chi));
    annotations.append(script_utils.uploadArray(rawFileStore, iUpdate, iQuery, annotateImage, "s1.csv", NAMESPACE, s1));
    return annotations;

# format the script so the UI is built on the fly.
def runAsScript():
    client = scripts.client('FLIM.py', """Analysis a set of Lifetime images and perform FRET analysis betweeen control and sample images.
The images must have ROI with the following keywords: Cell.""", 
    scripts.Long("Image_ID_No_Fret", optional=False, description="The image to analysis with no fret condition."),
    scripts.Long("Image_ID_Fret", optional=False, description="The image to analysis under fret condition."),
    scripts.Long("IRF_ID", optional=False, description="The file containing the Instrument Response Function (IRF)."),
    scripts.Int("Threshold", optional=True, description="The threshold pixel count not to fit below.", default=DEFAULT_THRESHOLD),
    version = "4.2.0",
    authors = ["Donald MacDonald", "Pieta Schofield", "OME Team"],
    institutions = ["University of Dundee"],
    contact = "ome-users@lists.openmicroscopy.org.uk",
    )
    try:
        session = client.getSession();
        commandArgs = {}
    
        # process the list of args above. 
        for key in client.getInputKeys():
            if client.getInput(key):
                commandArgs[key] = client.getInput(key).getValue()
    
        print commandArgs
        # call the main script, attaching resulting analysis files.. Returns the id of the originalFileLink child. (ID object, not value)
        fileAnnotation = runfret(session, commandArgs)
        # return this fileAnnotation to the client. 
        if fileAnnotation:
            list = []
            for fa in fileAnnotation:
                list.append(robject(fa))
            client.setOutput("Message", rstring("FLIM Analysis complete."))
            client.setOutput("File_Annotation", rlist(list))
    finally:
        client.closeSession()

if __name__ == '__main__':
    runAsScript();<|MERGE_RESOLUTION|>--- conflicted
+++ resolved
@@ -64,14 +64,6 @@
 
 # Image saving and loading Imports 
 from struct import *
-<<<<<<< HEAD
-
-try:
-    from PIL import Image, ImageDraw # see ticket:2597
-except ImportError:
-    import Image, ImageDraw # see ticket:2597
-=======
->>>>>>> cd592cca
 
 try:
     from PIL import Image, ImageDraw # see ticket:2597
