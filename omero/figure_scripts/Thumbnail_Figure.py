#!/usr/bin/env python
# -*- coding: utf-8 -*-
"""
 components/tools/OmeroPy/scripts/omero/figure_scripts/Thumbnail_Figure.py

-----------------------------------------------------------------------------
  Copyright (C) 2006-2009 University of Dundee. All rights reserved.


  This program is free software; you can redistribute it and/or modify
  it under the terms of the GNU General Public License as published by
  the Free Software Foundation; either version 2 of the License, or
  (at your option) any later version.
  This program is distributed in the hope that it will be useful,
  but WITHOUT ANY WARRANTY; without even the implied warranty of
  MERCHANTABILITY or FITNESS FOR A PARTICULAR PURPOSE.  See the
  GNU General Public License for more details.

  You should have received a copy of the GNU General Public License along
  with this program; if not, write to the Free Software Foundation, Inc.,
  51 Franklin Street, Fifth Floor, Boston, MA 02110-1301 USA.

------------------------------------------------------------------------------

This script displays a bunch of thumbnails from OMERO as a jpg or png, saved
back to the server as a FileAnnotation attached to the parent dataset or
project.

@author  William Moore &nbsp;&nbsp;&nbsp;&nbsp;
<a href="mailto:will@lifesci.dundee.ac.uk">will@lifesci.dundee.ac.uk</a>
@author  Jean-Marie Burel &nbsp;&nbsp;&nbsp;&nbsp;
<a href="mailto:j.burel@dundee.ac.uk">j.burel@dundee.ac.uk</a>
@author Donald MacDonald &nbsp;&nbsp;&nbsp;&nbsp;
<a href="mailto:donald@lifesci.dundee.ac.uk">donald@lifesci.dundee.ac.uk</a>
@version 3.0
<small>
(<b>Internal version:</b> $Revision: $Date: $)
</small>
@since 3.0-Beta4.1

"""
import omero.scripts as scripts
from omero.gateway import BlitzGateway
import omero.util.script_utils as scriptUtil
from omero.rtypes import rlong, rstring, robject, unwrap
import omero.util.imageUtil as imgUtil
from omero.constants.namespaces import NSCREATED
import os

try:
    from PIL import Image, ImageDraw  # see ticket:2597
except ImportError:
    import Image
    import ImageDraw  # see ticket:2597

WHITE = (255, 255, 255)

logLines = []    # make a log / legend of the figure


def log(text):
    """
    Adds lines of text to the logLines list, so they can be collected into a
    figure legend.
    """
    print text
    logLines.append(text)


def sortImagesByTag(tagIds, imgTags):

    # prepare list of {'iid': imgId, 'tagKey' : stringToSort }
    # E.g. if tagIds = [5, 3, 9], we map to 'a', 'b', 'c',
    # so an Image with tags 3 & 9 will have 'tagKey': "bc"
    letters = 'abcdefghijklmnopqrstuvwxyz'
    # assume we have less than 26 tags!
    sortedImages = []
    for iid, tagIdList in imgTags.items():
        orderedIndexes = []
        orderedTags = []
        for i, tid in enumerate(tagIds):
            if tid in tagIdList:
                orderedIndexes.append(letters[i])
                orderedTags.append(tid)
        if len(orderedIndexes) > 0:
            tagKey = "".join(orderedIndexes)
        else:
            tagKey = "z"
        sortedImages.append({
            'iid': iid,
            'tagKey': tagKey,
            'tagIds': orderedTags})

    sortedImages.sort(key=lambda x: x['tagKey'])

    # clean up our 'z' sorting hack above.
    for i in sortedImages:
        if i['tagKey'] == "z":
            i['tagKey'] = ""

    return sortedImages


def paintDatasetCanvas(conn, images, title, tagIds=None, showUntagged=False,
                       colCount=10, length=100):
    """
        Paints and returns a canvas of thumbnails from images, laid out in a
        set number of columns.
        Title and date-range of the images is printed above the thumbnails,
        to the left and right, respectively.

        @param conn:        Blitz connection
        @param imageIds:    Image IDs
        @param title:       title to display at top of figure. String
        @param tagIds:      Optional to sort thumbnails by tag. [long]
        @param colCount:    Max number of columns to lay out thumbnails
        @param length:      Length of longest side of thumbnails
    """

    mode = "RGB"
    figCanvas = None
    spacing = length/40 + 2

    thumbnailStore = conn.createThumbnailStore()
    # returns  omero.api.ThumbnailStorePrx
    metadataService = conn.getMetadataService()

    if len(images) == 0:
        return None
    timestampMin = images[0].getDate()   # datetime
    timestampMax = timestampMin

    dsImageIds = []
    imagePixelMap = {}
    imageNames = {}

    # sort the images by name
    images.sort(key=lambda x: (x.getName().lower()))

    for image in images:
        imageId = image.getId()
        pixelId = image.getPrimaryPixels().getId()
        name = image.getName()
        dsImageIds.append(imageId)        # make a list of image-IDs
        imagePixelMap[imageId] = pixelId    # and a map of image-ID: pixel-ID
        imageNames[imageId] = name
        timestampMin = min(timestampMin, image.getDate())
        timestampMax = max(timestampMax, image.getDate())

    # set-up fonts
    fontsize = length/7 + 5
    font = imgUtil.getFont(fontsize)
    textHeight = font.getsize("Textq")[1]
    topSpacer = spacing + textHeight
    leftSpacer = spacing + textHeight

    tagPanes = []
    maxWidth = 0
    totalHeight = topSpacer

    # if we have a list of tags, then sort images by tag
    if tagIds:
        # Cast to int since List can be any type
        tagIds = [int(tagId) for tagId in tagIds]
        log(" Sorting images by tags: %s" % tagIds)
        tagNames = {}
        taggedImages = {}    # a map of tagId: list-of-image-Ids
        imgTags = {}        # a map of imgId: list-of-tagIds
        for tagId in tagIds:
            taggedImages[tagId] = []

        # look for images that have a tag
        types = ["ome.model.annotations.TagAnnotation"]
        annotations = metadataService.loadAnnotations(
            "Image", dsImageIds, types, None, None)
        #filter images by annotation...
        for imageId, tags in annotations.items():
            imgTagIds = []
            for tag in tags:
                tagId = tag.getId().getValue()
                # make a dict of tag-names
                tagNames[tagId] = tag.getTextValue().getValue()
                print "     Tag:", tagId, tagId in tagIds
                imgTagIds.append(tagId)
            imgTags[imageId] = imgTagIds

        # get a sorted list of {'iid': iid, 'tagKey': tagKey,
        # 'tagIds':orderedTags}
        sortedThumbs = sortImagesByTag(tagIds, imgTags)

        if not showUntagged:
            sortedThumbs = [t for t in sortedThumbs if len(t['tagIds']) > 0]

        # Need to group sets of thumbnails by FIRST tag.
        toptagSets = []
        groupedPixelIds = []
        showSubsetLabels = False
        currentTagStr = None
        for i, img in enumerate(sortedThumbs):
            tagIds = img['tagIds']
            if len(tagIds) == 0:
                tagString = "Not Tagged"
            else:
                tagString = tagNames[tagIds[0]]
            if tagString == currentTagStr or currentTagStr is None:
                # only show subset labels (later) if there are more than 1
                # subset
                if (len(tagIds) > 1):
                    showSubsetLabels = True
                groupedPixelIds.append({
                    'pid': imagePixelMap[img['iid']],
                    'tagIds': tagIds})
            else:
                toptagSets.append({
                    'tagText': currentTagStr,
                    'pixelIds': groupedPixelIds,
                    'showSubsetLabels': showSubsetLabels})
                showSubsetLabels = len(tagIds) > 1
                groupedPixelIds = [{
                    'pid': imagePixelMap[img['iid']],
                    'tagIds': tagIds}]
            currentTagStr = tagString
        toptagSets.append({
            'tagText': currentTagStr,
            'pixelIds': groupedPixelIds,
            'showSubsetLabels': showSubsetLabels})

        # Find the indent we need
        maxTagNameWidth = max([font.getsize(ts['tagText'])[0]
                               for ts in toptagSets])
        if showUntagged:
            maxTagNameWidth = max(maxTagNameWidth,
                                  font.getsize("Not Tagged")[0])

        print "toptagSets", toptagSets

        tagSubPanes = []

        # make a canvas for each tag combination
        def makeTagsetCanvas(tagString, tagsetPixIds, showSubsetLabels):
            log(" Tagset: %s  (contains %d images)"
                % (tagString, len(tagsetPixIds)))
            if not showSubsetLabels:
                tagString = None
            subCanvas = imgUtil.paintThumbnailGrid(
                thumbnailStore, length,
                spacing, tagsetPixIds, colCount, topLabel=tagString)
            tagSubPanes.append(subCanvas)

        for toptagSet in toptagSets:
            tagText = toptagSet['tagText']
            showSubsetLabels = toptagSet['showSubsetLabels']
            imageData = toptagSet['pixelIds']
            # loop through all thumbs under TAG, grouping into subsets.
            tagsetPixIds = []
            currentTagStr = None
            for i, img in enumerate(imageData):
                tag_ids = img['tagIds']
                pid = img['pid']
                tagString = ", ".join([tagNames[tid] for tid in tag_ids])
                if tagString == "":
                    tagString = "Not Tagged"
                # Keep grouping thumbs under similar tag set (if not on the
                # last loop)
                if tagString == currentTagStr or currentTagStr is None:
                    tagsetPixIds.append(pid)
                else:
                    # Process thumbs added so far
                    makeTagsetCanvas(currentTagStr, tagsetPixIds,
                                     showSubsetLabels)
                    # reset for next tagset
                    tagsetPixIds = [pid]
                currentTagStr = tagString

            makeTagsetCanvas(currentTagStr, tagsetPixIds, showSubsetLabels)

            maxWidth = max([c.size[0] for c in tagSubPanes])
            totalHeight = sum([c.size[1] for c in tagSubPanes])

            # paste them into a single canvas for each Tag

            leftSpacer = spacing + maxTagNameWidth + 2*spacing
            # Draw vertical line to right
            size = (leftSpacer + maxWidth, totalHeight)
            tagCanvas = Image.new(mode, size, WHITE)
            pX = leftSpacer
            pY = 0
            for pane in tagSubPanes:
                imgUtil.pasteImage(pane, tagCanvas, pX, pY)
                pY += pane.size[1]
            if tagText is not None:
                draw = ImageDraw.Draw(tagCanvas)
                tt_w, tt_h = font.getsize(tagText)
                h_offset = (totalHeight - tt_h)/2
                draw.text((spacing, h_offset), tagText, font=font,
                          fill=(50, 50, 50))
            # draw vertical line
            draw.line((leftSpacer-spacing, 0, leftSpacer - spacing,
                       totalHeight), fill=(0, 0, 0))
            tagPanes.append(tagCanvas)
            tagSubPanes = []
    else:
        leftSpacer = spacing
        pixelIds = []
        for imageId in dsImageIds:
            log("  Name: %s  ID: %d" % (imageNames[imageId], imageId))
            pixelIds.append(imagePixelMap[imageId])
        figCanvas = imgUtil.paintThumbnailGrid(
            thumbnailStore, length, spacing, pixelIds, colCount)
        tagPanes.append(figCanvas)

    # paste them into a single canvas
    tagsetSpacer = length / 3
    maxWidth = max([c.size[0] for c in tagPanes])
    totalHeight = totalHeight + sum([c.size[1]+tagsetSpacer
                                     for c in tagPanes]) - tagsetSpacer
    size = (maxWidth, totalHeight)
    fullCanvas = Image.new(mode, size, WHITE)
    pX = 0
    pY = topSpacer
    for pane in tagPanes:
        imgUtil.pasteImage(pane, fullCanvas, pX, pY)
        pY += pane.size[1] + tagsetSpacer

    # create dates for the image timestamps. If dates are not the same, show
    # first - last.
    # firstdate = timestampMin
    # lastdate = timestampMax
    # figureDate = str(firstdate)
    # if firstdate != lastdate:
    #     figureDate = "%s - %s" % (firstdate, lastdate)

    draw = ImageDraw.Draw(fullCanvas)
    # dateWidth = draw.textsize(figureDate, font=font)[0]
    # titleWidth = draw.textsize(title, font=font)[0]
    dateY = spacing
    # dateX = fullCanvas.size[0] - spacing - dateWidth
    draw.text((leftSpacer, dateY), title, font=font, fill=(0, 0, 0))  # title
    # Don't show dates: see
    # https://github.com/openmicroscopy/openmicroscopy/pull/1002
    # if (leftSpacer+titleWidth) < dateX:
    # if there's enough space...
    #     draw.text((dateX, dateY), figureDate, font=font, fill=(0,0,0))
    # add date

    return fullCanvas


def makeThumbnailFigure(conn, scriptParams):
    """
    Makes the figure using the parameters in @scriptParams, attaches the
    figure to the parent Project/Dataset, and returns the file-annotation ID

    @ returns       Returns the id of the originalFileLink child. (ID object,
                    not value)
    """

    log("Thumbnail figure created by OMERO")
    log("")

    message = ""

    # Get the objects (images or datasets)
    objects, logMessage = scriptUtil.getObjects(conn, scriptParams)
    message += logMessage
    if not objects:
        return None, message

    # Get parent
    parent = None
    if "Parent_ID" in scriptParams and len(scriptParams["IDs"]) > 1:
        if scriptParams["Data_Type"] == "Image":
            parent = conn.getObject("Dataset", scriptParams["Parent_ID"])
        else:
            parent = conn.getObject("Project", scriptParams["Parent_ID"])

    if parent is None:
        parent = objects[0]  # Attach figure to the first object

    parentClass = parent.OMERO_CLASS
    log("Figure will be linked to %s%s: %s"
        % (parentClass[0].lower(), parentClass[1:], parent.getName()))

    tagIds = []
    if "Tag_IDs" in scriptParams:
        tagIds = scriptParams['Tag_IDs']
    if len(tagIds) == 0:
        tagIds = None

    showUntagged = False
    if (tagIds):
        showUntagged = scriptParams["Show_Untagged_Images"]

    thumbSize = scriptParams["Thumbnail_Size"]
    maxColumns = scriptParams["Max_Columns"]

    figHeight = 0
    figWidth = 0
    dsCanvases = []

    if scriptParams["Data_Type"] == "Dataset":
        for dataset in objects:
            log("Dataset: %s     ID: %d"
                % (dataset.getName(), dataset.getId()))
            images = list(dataset.listChildren())
            dsCanvas = paintDatasetCanvas(
                conn, images, dataset.getName(), tagIds, showUntagged,
                length=thumbSize, colCount=maxColumns)
            if dsCanvas is None:
                continue
            dsCanvases.append(dsCanvas)
            figHeight += dsCanvas.size[1]
            figWidth = max(figWidth, dsCanvas.size[0])
    else:
        imageCanvas = paintDatasetCanvas(
            conn, objects, "", tagIds,
            showUntagged, length=thumbSize, colCount=maxColumns)
        dsCanvases.append(imageCanvas)
        figHeight += imageCanvas.size[1]
        figWidth = max(figWidth, imageCanvas.size[0])

    if len(dsCanvases) == 0:
        message += "No figure created"
        return None, message

    figure = Image.new("RGB", (figWidth, figHeight), WHITE)
    y = 0
    for ds in dsCanvases:
        imgUtil.pasteImage(ds, figure, 0, y)
        y += ds.size[1]

    log("")
    figLegend = "\n".join(logLines)

    format = scriptParams["Format"]
<<<<<<< HEAD
    output = scriptParams["Figure_Name"]
    output = os.path.basename(output)

=======
    figureName = scriptParams["Figure_Name"]
    figureName = os.path.basename(figureName)
    output = "localfile"
        
>>>>>>> 06cc8c7e
    if format == 'PNG':
        output = output + ".png"
        figureName = figureName + ".png"
        figure.save(output, "PNG")
        mimetype = "image/png"
    elif format == 'TIFF':
        output = output + ".tiff"
        figureName = figureName + ".tiff"
        figure.save(output, "TIFF")
        mimetype = "image/tiff"
    else:
        output = output + ".jpg"
        figureName = figureName + ".jpg"
        figure.save(output)
        mimetype = "image/jpeg"

<<<<<<< HEAD
    namespace = NSCREATED + "/omero/figure_scripts/Thumbnail_Figure"
    fileAnnotation, faMessage = scriptUtil.createLinkFileAnnotation(
        conn, output, parent,
        output="Thumbnail figure", mimetype=mimetype, ns=namespace,
        desc=figLegend)
=======
    namespace = omero.constants.namespaces.NSCREATED+"/omero/figure_scripts/Thumbnail_Figure"
    fileAnnotation, faMessage = scriptUtil.createLinkFileAnnotation(conn, output, parent,
        output="Thumbnail figure", mimetype=mimetype, ns=namespace, desc=figLegend, origFilePathAndName=figureName)
>>>>>>> 06cc8c7e
    message += faMessage

    return fileAnnotation, message


def runAsScript():
    """
    The main entry point of the script. Gets the parameters from the scripting
    service, makes the figure and returns the output to the client.
    def __init__(self, name, optional = False, out = False, description =
    None, type = None, min = None, max = None, values = None)
    """

    formats = [rstring('JPEG'), rstring('PNG'), rstring('TIFF')]
    dataTypes = [rstring('Dataset'), rstring('Image')]

    client = scripts.client(
        'Thumbnail_Figure.py',
        """Export a figure of thumbnails, optionally sorted by tag.
NB: OMERO.insight client provides a nicer UI for this script under \
'Publishing Options'
See http://www.openmicroscopy.org/site/support/omero4/\
users/client-tutorials/insight/insight-export-figures.html""",

        scripts.String(
            "Data_Type", optional=False, grouping="1",
            description="The data you want to work with.",
            values=dataTypes, default="Dataset"),

        scripts.List(
            "IDs", optional=False, grouping="2",
            description="List of Dataset IDs or Image"
            " IDs").ofType(rlong(0)),

        scripts.List(
            "Tag_IDs", grouping="3",
            description="Group thumbnails by these tags."),

        scripts.Bool(
            "Show_Untagged_Images", grouping="3.1", default=False,
            description="If true (and you're sorting by tagIds) also"
            " show images without the specified tags"),

        scripts.Long(
            "Parent_ID", grouping="4",
            description="Attach figure to this Project (if datasetIds"
            " above) or Dataset if imageIds. If not specifed, attach"
            " figure to first dataset or image."),
        # this will be ignored if only a single ID in list - attach to
        # that object instead.

        scripts.Int(
            "Thumbnail_Size", grouping="5", min=10, max=250, default=100,
            description="The dimension of each thumbnail. Default is 100"),

        scripts.Int(
            "Max_Columns", grouping="5.1", min=1, default=10,
            description="The max number of thumbnail columns. Default is 10"),

        scripts.String(
            "Format", grouping="6",
            description="Format to save image.", values=formats,
            default="JPEG"),

        scripts.String(
            "Figure_Name", grouping="6.1", default='Thumbnail_Figure',
            description="File name of figure to create"),

        version="4.3.0",
        authors=["William Moore", "OME Team"],
        institutions=["University of Dundee"],
        contact="ome-users@lists.openmicroscopy.org.uk",
        )

    try:
        commandArgs = {}

        conn = BlitzGateway(client_obj=client)

        for key in client.getInputKeys():
            if client.getInput(key):
                commandArgs[key] = unwrap(client.getInput(key))
        print commandArgs

        # Makes the figure and attaches it to Project/Dataset. Returns
        # FileAnnotationI object
        fileAnnotation, message = makeThumbnailFigure(conn, commandArgs)

        # Return message and file annotation (if applicable) to the client
        client.setOutput("Message", rstring(message))
        if fileAnnotation is not None:
            client.setOutput("File_Annotation", robject(fileAnnotation._obj))
    finally:
        client.closeSession()

if __name__ == "__main__":
    runAsScript()<|MERGE_RESOLUTION|>--- conflicted
+++ resolved
@@ -433,16 +433,10 @@
     figLegend = "\n".join(logLines)
 
     format = scriptParams["Format"]
-<<<<<<< HEAD
-    output = scriptParams["Figure_Name"]
-    output = os.path.basename(output)
-
-=======
     figureName = scriptParams["Figure_Name"]
     figureName = os.path.basename(figureName)
     output = "localfile"
-        
->>>>>>> 06cc8c7e
+
     if format == 'PNG':
         output = output + ".png"
         figureName = figureName + ".png"
@@ -459,17 +453,10 @@
         figure.save(output)
         mimetype = "image/jpeg"
 
-<<<<<<< HEAD
     namespace = NSCREATED + "/omero/figure_scripts/Thumbnail_Figure"
     fileAnnotation, faMessage = scriptUtil.createLinkFileAnnotation(
-        conn, output, parent,
-        output="Thumbnail figure", mimetype=mimetype, ns=namespace,
-        desc=figLegend)
-=======
-    namespace = omero.constants.namespaces.NSCREATED+"/omero/figure_scripts/Thumbnail_Figure"
-    fileAnnotation, faMessage = scriptUtil.createLinkFileAnnotation(conn, output, parent,
-        output="Thumbnail figure", mimetype=mimetype, ns=namespace, desc=figLegend, origFilePathAndName=figureName)
->>>>>>> 06cc8c7e
+        conn, output, parent, output="Thumbnail figure", mimetype=mimetype,
+        ns=namespace, desc=figLegend, origFilePathAndName=figureName)
     message += faMessage
 
     return fileAnnotation, message
